--- conflicted
+++ resolved
@@ -1,4 +1,3 @@
-<<<<<<< HEAD
 # Riak CS 2.1.0 Release Notes
 
 ## Additions
@@ -23,17 +22,6 @@
 
 # Riak CS 2.0.1 Release Notes
 
-## Bugs Fixed
-
-- Fix config item `gc.interval` not working when `infinity` is set
-  [riak_cs/#1126](https://github.com/basho/riak_cs/pull/1126)
-- Add switch `log.access` to disable access logging
-  [riak_cs/#1115](https://github.com/basho/riak_cs/pull/1115)
-- Add missing `riak-cs.conf` items: `max_buckets_per_user` and `gc.batch_size`
-  [riak_cs/#1115](https://github.com/basho/riak_cs/pull/1115)
-=======
-# Riak CS 2.0.1 Release Notes
-
 ## General Information
 This is a bugfix release.
 
@@ -44,7 +32,6 @@
 * Add missing riak-cs.conf items:` max_buckets_per_user` and `gc.batch_size` ([#1109](https://github.com/basho/riak_cs/issues/1109)/[PR#1115](https://github.com/basho/riak_cs/pull/1115)).
 * Fix bugs around subsequent space characters for Delete Multiple Objects API and user administration API with XML content ([#1129](https://github.com/basho/riak_cs/issues/1129)/[PR#1135](https://github.com/basho/riak_cs/pull/1135)).
 * Fix URL path resource and query parameters to work in AWS v4 header authentication. Previously, `+` was being input instead of `%20` for blank spaces. ([PR#1141](https://github.com/basho/riak_cs/pull/1141))
->>>>>>> a5344afc
 
 # Riak CS 2.0.0 Release Notes
 
