--- conflicted
+++ resolved
@@ -33,11 +33,7 @@
         {lager_syslog, ".*", {git, "git://github.com/basho/lager_syslog", {tag, "2.0.0"}}},
         {eper, ".*", {git, "git://github.com/basho/eper.git", "7f94808f958e810b477e096a4960ee90ea9c0f4b"}},
         {druuid, ".*", {git, "git://github.com/kellymclaughlin/druuid.git", {tag, "0.2"}}},
-<<<<<<< HEAD
-        {velvet, "1.3.*", {git, "git://github.com/basho/velvet", "c643ab9042fc22bd623df86980663a3e6b55d0dd"}},
-=======
-        {velvet, "1.3.*", {git, "git://github.com/basho/velvet", "7ae5c67f83648ce5669d3c7ff4fcd33de38064d3"}},
->>>>>>> ed8b7732
+        {velvet, "1.3.*", {git, "git://github.com/basho/velvet", "8739ba8d1630682830be0b95b45cfcbe933b6ad0"}},
         {poolboy, "0.8.1", {git, "git://github.com/basho/poolboy", "0e15b5dcbff89b3d1d4021591f90375d4d2ee9a1"}},
         {folsom, ".*", {git, "git://github.com/boundary/folsom", {tag, "0.7.4"}}},
         {erlcloud, ".*", {git, "git://github.com/basho/erlcloud.git", {tag, "0.4.3"}}}
