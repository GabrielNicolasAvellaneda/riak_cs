%% -------------------------------------------------------------------
%%
%% Copyright (c) 2007-2011 Basho Technologies, Inc.  All Rights Reserved.
%%
%% -------------------------------------------------------------------

-module(riak_moss_wm_service).

-export([init/1,
         service_available/2,
         forbidden/2,
         content_types_provided/2,
         malformed_request/2,
         produce_body/2,
         allowed_methods/2]).

-include("riak_moss.hrl").
-include_lib("webmachine/include/webmachine.hrl").

init(Config) ->
    %% Check if authentication is disabled and
    %% set that in the context.
    AuthBypass = proplists:get_value(auth_bypass, Config),
    {ok, #context{auth_bypass=AuthBypass}}.

-spec service_available(term(), term()) -> {true, term(), term()}.
service_available(RD, Ctx) ->
    riak_moss_wm_utils:service_available(RD, Ctx).

-spec malformed_request(term(), term()) -> {false, term(), term()}.
malformed_request(RD, Ctx) ->
    {false, RD, Ctx}.

%% @doc Check to see if the user is
%%      authenticated. Normally with HTTP
%%      we'd use the `authorized` callback,
%%      but this is how S3 does things.
forbidden(RD, Ctx=#context{auth_bypass=AuthBypass}) ->
    AuthHeader = wrq:get_req_header("authorization", RD),
    case riak_moss_wm_utils:parse_auth_header(AuthHeader, AuthBypass) of
        {ok, AuthMod, Args} ->
            case AuthMod:authenticate(RD, Args) of
                {ok, User} ->
                    %% Authentication succeeded
                    {false, RD, Ctx#context{user=User}};
                {error, _Reason} ->
                    %% Authentication failed, deny access
                    {true, RD, Ctx}
            end
    end.

%% @doc Get the list of methods this resource supports.
-spec allowed_methods(term(), term()) -> {[atom()], term(), term()}.
allowed_methods(RD, Ctx) ->
    %% TODO:
    %% The docs seem to suggest GET is the only
    %% allowed method. It's worth checking to see
    %% if HEAD is supported too.
    {['GET'], RD, Ctx}.

-spec content_types_provided(term(), term()) ->
<<<<<<< HEAD
    {[{string(), atom()}], term(), term()}.
=======
                                    {[{atom(), module()}], term(), term()}.
>>>>>>> 7f8ea4ad
content_types_provided(RD, Ctx) ->
    %% TODO:
    %% This needs to be xml soon, but for now
    %% let's do json.
    {[{"application/json", produce_body}], RD, Ctx}.


%% TODO:
%% This spec will need to be updated
%% when we change this to allow streaming
%% bodies.
-spec produce_body(term(), term()) ->
                          {iolist(), term(), term()}.
produce_body(RD, Ctx) ->
    %% TODO:
    %% Here is where we need to actually
    %% extract the user from the auth
    %% and retrieve their list of
    %% buckets. For now we just return
    %% an empty list.
    Return_body = [],
    {mochijson2:encode(Return_body), RD, Ctx}.<|MERGE_RESOLUTION|>--- conflicted
+++ resolved
@@ -59,11 +59,7 @@
     {['GET'], RD, Ctx}.
 
 -spec content_types_provided(term(), term()) ->
-<<<<<<< HEAD
     {[{string(), atom()}], term(), term()}.
-=======
-                                    {[{atom(), module()}], term(), term()}.
->>>>>>> 7f8ea4ad
 content_types_provided(RD, Ctx) ->
     %% TODO:
     %% This needs to be xml soon, but for now
