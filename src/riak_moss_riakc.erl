%% -------------------------------------------------------------------
%%
%% Copyright (c) 2007-2011 Basho Technologies, Inc.  All Rights Reserved.
%%
%% -------------------------------------------------------------------

-module(riak_moss_riakc).

-behaviour(gen_server).

-export([start_link/0]).
-export([init/1, handle_call/3, handle_cast/2, handle_info/2,
         terminate/2, code_change/3]).

-include("riak_moss.hrl").

-compile(export_all).

-define(SERVER, ?MODULE).

-record(state, {riakc_pid}).

%% ====================================================================
%% Public API
%% ====================================================================

start_link() ->
    gen_server:start_link({local, ?SERVER}, ?MODULE, [], []).

init([]) ->
    {ok, Pid} = riak_moss:riak_client(),
    {ok, #state{riakc_pid=Pid}}.

get_user(KeyID) ->
    gen_server:call(?MODULE, {get_user, KeyID}).

create_user(UserName) ->
    gen_server:call(?MODULE, {create_user, UserName}).

get_buckets(KeyID) ->
    gen_server:call(?MODULE, {get_buckets, KeyID}).

%% TODO:
%% If there is only one namespace
%% for buckets then do we need
%% the KeyID here?
create_bucket(KeyID, BucketName) ->
    gen_server:call(?MODULE, {create_bucket, KeyID, BucketName}).

%% TODO:
%% If there is only one namespace
%% for buckets then do we need
%% the KeyID here?
delete_bucket(KeyID, BucketName) ->
    gen_server:call(?MODULE, {delete_bucket, KeyID, BucketName}).

get_object(BucketName, Key) ->
    gen_server:call(?MODULE, {get_object, BucketName, Key}).

%% TODO:
%% What are we actually doing with
%% the KeyID?
put_object(KeyID, BucketName, Key, Val, Metadata) ->
    gen_server:call(?MODULE, {put_object, KeyID, BucketName, Key, Val, Metadata}).

handle_call({get_user, KeyID}, _From, State=#state{riakc_pid=RiakcPid}) ->
    {reply, do_get_user(KeyID, RiakcPid), State};

handle_call({create_user, UserName}, _From, State=#state{riakc_pid=RiakcPid}) ->
    {reply, do_create_user(UserName, RiakcPid), State};

handle_call({get_buckets, KeyID}, _From, State=#state{riakc_pid=RiakcPid}) ->
    {reply, do_get_buckets(KeyID, RiakcPid), State};

handle_call({create_bucket, KeyID, BucketName}, _From, State=#state{riakc_pid=RiakcPid}) ->
    {reply, do_create_bucket(KeyID, BucketName, RiakcPid), State};

handle_call({delete_bucket, KeyID, BucketName}, _From, State=#state{riakc_pid=RiakcPid}) ->
    {reply, do_delete_bucket(KeyID, BucketName, RiakcPid), State};

handle_call({get_object, BucketName, Key}, _From, State=#state{riakc_pid=RiakcPid}) ->
    {reply, do_get_object(BucketName, Key, RiakcPid), State};

handle_call({put_object, KeyID, BucketName, Key, Value, Metadata},
                   _From, State=#state{riakc_pid=RiakcPid}) ->
    {reply, do_put_object(KeyID, BucketName, Key, Value, Metadata, RiakcPid), State}.

handle_cast(_Msg, State) ->
    {noreply, State}.

handle_info(_Info, State) ->
    {noreply, State}.

terminate(_Reason, #state{riakc_pid=RiakcPid}) ->
    riakc_pb_socket:stop(RiakcPid),
    ok.

code_change(_OldVsn, State, _Extra) ->
    {ok, State}.

%% ====================================================================
%% Internal functions
%% ====================================================================

do_get_user(KeyID, RiakcPid) ->
    case riakc_pb_socket:get(RiakcPid, ?USER_BUCKET, list_to_binary(KeyID)) of
        {ok, Obj} ->
            {ok, binary_to_term(riakc_obj:get_value(Obj))};
        Error ->
            Error
    end.

do_create_user(UserName, RiakcPid) ->
    %% TODO: Is it outside the scope
    %% of this module for this func
    %% to be making up the key/secret?
    KeyID = riak_moss:unique_hex_id(),
    Secret = riak_moss:unique_hex_id(),

    User = #moss_user{name=UserName, key_id=KeyID, key_secret=Secret},
    do_save_user(User, RiakcPid),
    {ok, User}.

do_save_user(User, RiakcPid) ->
    UserObj = riakc_obj:new(?USER_BUCKET, list_to_binary(User#moss_user.key_id), User),
    ok = riakc_pb_socket:put(RiakcPid, UserObj),
    ok.

do_get_buckets(KeyID, RiakcPid) ->
<<<<<<< HEAD
    User = do_get_user(KeyID, RiakcPid),
    User#moss_user.buckets.
=======
    case do_get_user(KeyID, RiakcPid) of
        {ok, User} ->
            {ok, User#rs3_user.buckets};
        {error, Reason} ->
            {error, Reason}
    end.
>>>>>>> ab9bbcdf

%% TODO:
%% We need to be checking that
%% this bucket doesn't already
%% exist anywhere, since everyone
%% shares a global bucket namespace
do_create_bucket(KeyID, BucketName, RiakcPid) ->
<<<<<<< HEAD
    Bucket = #moss_bucket{name=BucketName, creation_date=httpd_util:rfc1123_date()},
    User = do_get_user(KeyID, RiakcPid),
    OldBuckets = User#moss_user.buckets,
    case [B || B <- OldBuckets, B#moss_bucket.name =:= BucketName] of
=======
    Bucket = #rs3_bucket{name=BucketName, creation_date=httpd_util:rfc1123_date()},
    %% TODO:
    %% We don't do anything about
    %% {error, Reason} here
    {ok, User} = do_get_user(KeyID, RiakcPid),
    OldBuckets = User#rs3_user.buckets,
    case [B || B <- OldBuckets, B#rs3_bucket.name =:= BucketName] of
>>>>>>> ab9bbcdf
        [] ->
            NewUser = User#moss_user{buckets=[Bucket|OldBuckets]},
            do_save_user(NewUser, RiakcPid);
        _ ->
            ignore
    end,
    %% TODO:
    %% Maybe this should return
    %% the updated list of buckets
    %% owned by the user?
    ok.

do_delete_bucket(KeyID, BucketName, RiakcPid) ->
    %% TODO:
    %% Right now we're just removing
    %% the bucket from the list of
    %% buckets owned by the user.
    %% What do we need to do
    %% to actually "delete"
    %% the bucket?
<<<<<<< HEAD
    User = do_get_user(KeyID, RiakcPid),
    CurrentBuckets = User#moss_user.buckets,
=======
    {ok, User} = do_get_user(KeyID, RiakcPid),
    CurrentBuckets = User#rs3_user.buckets,
>>>>>>> ab9bbcdf

    %% TODO:
    %% This logic is pure and should
    %% be separated out into it's
    %% own func so it can be easily
    %% unit tested.
    FilterFun = fun(Element) -> Element#moss_bucket.name =/= BucketName end,
    UpdatedBuckets = lists:filter(FilterFun, CurrentBuckets),
    UpdatedUser = User#moss_user{buckets=UpdatedBuckets},
    do_save_user(UpdatedUser, RiakcPid).

do_get_object(BucketName, Key, RiakcPid) ->
    %% TODO:
    %% Should we be converting the
    %% key to binary here, or in the
    %% the public api method?
    BinKey = list_to_binary(Key),
    riakc_pb_socket:get(RiakcPid, BucketName, BinKey).

do_put_object(_KeyID, BucketName, Key, Value, Metadata, RiakcPid) ->
    %% TODO: KeyID is currently
    %% not used

    %% TODO:
    %% Should we be converting the
    %% key to binary here, or in the
    %% the public api method?
    BinKey = list_to_binary(Key),
    RiakObject = riakc_obj:new(BucketName, BinKey, Value),
    NewObj = riakc_obj:update_metadata(RiakObject, Metadata),
    riakc_pb_socket:put(RiakcPid, NewObj).<|MERGE_RESOLUTION|>--- conflicted
+++ resolved
@@ -127,17 +127,12 @@
     ok.
 
 do_get_buckets(KeyID, RiakcPid) ->
-<<<<<<< HEAD
-    User = do_get_user(KeyID, RiakcPid),
-    User#moss_user.buckets.
-=======
     case do_get_user(KeyID, RiakcPid) of
         {ok, User} ->
-            {ok, User#rs3_user.buckets};
+            {ok, User#moss_user.buckets};
         {error, Reason} ->
             {error, Reason}
     end.
->>>>>>> ab9bbcdf
 
 %% TODO:
 %% We need to be checking that
@@ -145,20 +140,13 @@
 %% exist anywhere, since everyone
 %% shares a global bucket namespace
 do_create_bucket(KeyID, BucketName, RiakcPid) ->
-<<<<<<< HEAD
     Bucket = #moss_bucket{name=BucketName, creation_date=httpd_util:rfc1123_date()},
-    User = do_get_user(KeyID, RiakcPid),
-    OldBuckets = User#moss_user.buckets,
-    case [B || B <- OldBuckets, B#moss_bucket.name =:= BucketName] of
-=======
-    Bucket = #rs3_bucket{name=BucketName, creation_date=httpd_util:rfc1123_date()},
     %% TODO:
     %% We don't do anything about
     %% {error, Reason} here
     {ok, User} = do_get_user(KeyID, RiakcPid),
-    OldBuckets = User#rs3_user.buckets,
-    case [B || B <- OldBuckets, B#rs3_bucket.name =:= BucketName] of
->>>>>>> ab9bbcdf
+    OldBuckets = User#moss_user.buckets,
+    case [B || B <- OldBuckets, B#moss_bucket.name =:= BucketName] of
         [] ->
             NewUser = User#moss_user{buckets=[Bucket|OldBuckets]},
             do_save_user(NewUser, RiakcPid);
@@ -179,13 +167,8 @@
     %% What do we need to do
     %% to actually "delete"
     %% the bucket?
-<<<<<<< HEAD
-    User = do_get_user(KeyID, RiakcPid),
+    {ok, User} = do_get_user(KeyID, RiakcPid),
     CurrentBuckets = User#moss_user.buckets,
-=======
-    {ok, User} = do_get_user(KeyID, RiakcPid),
-    CurrentBuckets = User#rs3_user.buckets,
->>>>>>> ab9bbcdf
 
     %% TODO:
     %% This logic is pure and should
